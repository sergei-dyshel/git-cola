--- conflicted
+++ resolved
@@ -605,14 +605,8 @@
                         'Right-click the file to launch "git mergetool".\n'
                         '@@@ Unmerged @@@\n\n')
                 diff += self.diff_helper(filename=filename,
-<<<<<<< HEAD
-                                        cached=False,
-                                        patch_with_raw=False)
+                                        cached=False)
             elif filename in self.modified:
-=======
-                                        cached=False)
-            elif filename in self.get_modified():
->>>>>>> 2e879d83
                 diff = self.diff_helper(filename=filename,
                                         cached=False)
             else:
